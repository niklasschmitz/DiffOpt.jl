--- conflicted
+++ resolved
@@ -15,11 +15,8 @@
 SparseArrays = "2f01184e-e22b-5df5-ae63-d93ebab69eaf"
 
 [compat]
-<<<<<<< HEAD
 Ipopt = "0.6"
-=======
 MathOptSetDistances = "0.1"
->>>>>>> ea138803
 julia = "1"
 
 [extras]
